--- conflicted
+++ resolved
@@ -197,13 +197,9 @@
         rank_profile = RankProfile(
             name="bert",
             first_phase="bm25(title) + bm25(body)",
-<<<<<<< HEAD
-            second_phase=SecondPhaseRanking(rerank_count=10, expression="sum(eval)"),
-=======
             second_phase=SecondPhaseRanking(
                 rerank_count=10, expression="sum(onnx(bert_tiny).logits{d0:0,d1:0})"
             ),
->>>>>>> 1684064f
             inherits="default",
             constants={"TOKEN_NONE": 0, "TOKEN_CLS": 101, "TOKEN_SEP": 102},
             functions=[
@@ -247,11 +243,7 @@
                 ),
             ],
             summary_features=[
-<<<<<<< HEAD
-                "onnxModel(bert).logits",
-=======
                 "onnx(bert).logits",
->>>>>>> 1684064f
                 "input_ids",
                 "attention_mask",
                 "token_type_ids",
@@ -265,11 +257,7 @@
         )
         self.assertEqual(
             rank_profile.summary_features,
-<<<<<<< HEAD
-            ["onnxModel(bert).logits", "input_ids", "attention_mask", "token_type_ids"],
-=======
             ["onnx(bert).logits", "input_ids", "attention_mask", "token_type_ids"],
->>>>>>> 1684064f
         )
         self.assertEqual(rank_profile, RankProfile.from_dict(rank_profile.to_dict))
 
@@ -448,11 +436,7 @@
                     name="bert",
                     first_phase="bm25(title) + bm25(body)",
                     second_phase=SecondPhaseRanking(
-<<<<<<< HEAD
-                        rerank_count=10, expression="sum(eval)"
-=======
                         rerank_count=10, expression="sum(onnx(bert).logits{d0:0,d1:0})"
->>>>>>> 1684064f
                     ),
                     inherits="default",
                     constants={"TOKEN_NONE": 0, "TOKEN_CLS": 101, "TOKEN_SEP": 102},
@@ -495,19 +479,9 @@
                             "        TOKEN_NONE\n"
                             "    )))",
                         ),
-<<<<<<< HEAD
-                        Function(
-                            name="eval",
-                            expression="tensor(x{}):{x1:onnxModel(bert).logits{d0:0,d1:0}}",
-                        ),
-                    ],
-                    summary_features=[
-                        "onnxModel(bert).logits",
-=======
                     ],
                     summary_features=[
                         "onnx(bert).logits",
->>>>>>> 1684064f
                         "input_ids",
                         "attention_mask",
                         "token_type_ids",
@@ -638,30 +612,15 @@
             "                    )))\n"
             "            }\n"
             "        }\n"
-<<<<<<< HEAD
-            "        function eval() {\n"
-            "            expression {\n"
-            "                tensor(x{}):{x1:onnxModel(bert).logits{d0:0,d1:0}}\n"
-            "            }\n"
-            "        }\n"
-=======
->>>>>>> 1684064f
             "        first-phase {\n"
             "            expression: bm25(title) + bm25(body)\n"
             "        }\n"
             "        second-phase {\n"
             "            rerank-count: 10\n"
-<<<<<<< HEAD
-            "            expression: sum(eval)\n"
-            "        }\n"
-            "        summary-features {\n"
-            "            onnxModel(bert).logits\n"
-=======
             "            expression: sum(onnx(bert).logits{d0:0,d1:0})\n"
             "        }\n"
             "        summary-features {\n"
             "            onnx(bert).logits\n"
->>>>>>> 1684064f
             "            input_ids\n"
             "            attention_mask\n"
             "            token_type_ids\n"
